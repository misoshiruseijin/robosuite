--- conflicted
+++ resolved
@@ -407,8 +407,6 @@
                 def targetB_pos(obs_cache):
                     return self.targetB_position
 
-<<<<<<< HEAD
-=======
                 @sensor(modality=modality)
                 def eef_xy_gripper(obs_cache):
                     return (
@@ -417,7 +415,6 @@
                         else np.zeros(3)
                     ) 
 
->>>>>>> c015b566
                 sensors = [targetA_pos, targetB_pos, eef_xy, eef_xy_gripper]
                 names = [s.__name__ for s in sensors]
 
